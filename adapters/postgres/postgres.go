--- conflicted
+++ resolved
@@ -125,17 +125,13 @@
 
 // Query process queries
 func Query(SQL string, params ...interface{}) (jsonData []byte, err error) {
-<<<<<<< HEAD
-	db := connection.MustGet()
-=======
 	validQuery := chkInvaidIdentifier(SQL)
 	if !validQuery {
 		err := errors.New("Invalid characters in the query")
 		return nil, err
 	}
 
-	// db := connection.Conn()
->>>>>>> 932386e7
+	db := connection.MustGet()
 
 	prepare, err := db.Prepare(SQL)
 
