package postgres

import (
	"encoding/json"
	"errors"
	"fmt"
	"log"
	"net/http"
	"strconv"
	"strings"
	"unicode"

	"database/sql"

	"github.com/nuveo/prest/adapters/postgres/connection"
	"github.com/nuveo/prest/api"
<<<<<<< HEAD
	"github.com/nuveo/prest/config"
=======
	"github.com/nuveo/prest/statements"
>>>>>>> 2cab90cb
)

const (
	pageNumberKey   = "_page"
	pageSizeKey     = "_page_size"
	defaultPageSize = 10
)

// chkInvalidIdentifier return true if identifier is invalid
func chkInvalidIdentifier(identifer string) bool {
	if len(identifer) > 63 ||
		unicode.IsDigit([]rune(identifer)[0]) {
		return true
	}

	for _, v := range identifer {
		if !unicode.IsLetter(v) &&
			!unicode.IsDigit(v) &&
			v != '_' &&
			v != '.' {
			return true
		}
	}
	return false
}

// WhereByRequest create interface for queries + where
func WhereByRequest(r *http.Request, initialPlaceholderID int) (whereSyntax string, values []interface{}, err error) {
	whereKey := []string{}
	whereValues := []string{}

	pid := initialPlaceholderID
	for key, val := range r.URL.Query() {
		if !strings.HasPrefix(key, "_") {
			keyInfo := strings.Split(key, ":")
			if len(keyInfo) > 1 {
				switch keyInfo[1] {
				case "jsonb":
					jsonField := strings.Split(keyInfo[0], "->>")
					if chkInvalidIdentifier(jsonField[0]) ||
						chkInvalidIdentifier(jsonField[1]) {
						err = errors.New("Invalid identifier")
						return
					}
					whereKey = append(whereKey, fmt.Sprintf("%s->>'%s'=$%d", jsonField[0], jsonField[1], pid))
					whereValues = append(whereValues, val[0])
				default:
					if chkInvalidIdentifier(keyInfo[0]) {
						err = errors.New("Invalid identifier")
						return
					}
					whereKey = append(whereKey, fmt.Sprintf("%s=$%d", keyInfo[0], pid))
					whereValues = append(whereValues, val[0])
				}
				continue
			}
			if chkInvalidIdentifier(key) {
				err = errors.New("Invalid identifier")
				return
			}

			whereKey = append(whereKey, fmt.Sprintf("%s=$%d", key, pid))
			whereValues = append(whereValues, val[0])

			pid++
		}
	}

	for i := 0; i < len(whereKey); i++ {
		if whereSyntax == "" {
			whereSyntax += whereKey[i]
		} else {
			whereSyntax += " AND " + whereKey[i]
		}

		values = append(values, whereValues[i])
	}

	return
}

// DatabaseClause return a SELECT `query`
func DatabaseClause(req *http.Request) (query string) {
	queries := req.URL.Query()
	hasCount := queries.Get("_count")

	if hasCount != "" {
		query = fmt.Sprintf(statements.DatabasesSelect, statements.FieldCountDatabaseName)
	} else {
		query = fmt.Sprintf(statements.DatabasesSelect, statements.FieldDatabaseName)
	}
	return
}

// SchemaClause return a SELECT `query`
func SchemaClause(req *http.Request) (query string) {
	queries := req.URL.Query()
	hasCount := queries.Get("_count")

	if hasCount != "" {
		query = fmt.Sprintf(statements.SchemasSelect, statements.FieldCountSchemaName)
	} else {
		query = fmt.Sprintf(statements.SchemasSelect, statements.FieldSchemaName)
	}
	return
}

// SelectByRequest implements SELECT fields OPERATION
func SelectByRequest(req *http.Request) (selectQuery string) {
	queries := req.URL.Query()
	selectFields := queries.Get("_select")

	if selectFields == "" {
		return
	}
	selectQuery = fmt.Sprintf("SELECT %s FROM", selectFields)

	return
}

// JoinByRequest implements join in queries
func JoinByRequest(r *http.Request) (values []string, err error) {
	joinValues := []string{}
	joinStatements := r.URL.Query()["_join"]

	for _, j := range joinStatements {
		joinArgs := strings.Split(j, ":")

		if len(joinArgs) != 5 {
			err = errors.New("Invalid number of arguments in join statement")
			return nil, err
		}

		op, err := GetQueryOperator(joinArgs[3])
		if err != nil {
			return nil, err
		}

		joinQuery := fmt.Sprintf(" %s JOIN %s ON %s %s %s ", strings.ToUpper(joinArgs[0]), joinArgs[1], joinArgs[2], op, joinArgs[4])
		joinValues = append(joinValues, joinQuery)
	}

	return joinValues, nil
}

// ColumnsByRequest implements join in queries
func ColumnsByRequest(r *http.Request) (columns []string) {
	u, _ := url.Parse(r.URL.String())
	columnsArr := u.Query()["_columns"]
	if len(columnsArr) == 0 {
		return []string{"*"}
	}

	for _, j := range columnsArr {
		cArgs := strings.Split(j, ",")
		for _, columnName := range cArgs {
			columns = append(columns, columnName)
		}
	}

	return columns
}

// OrderByRequest implements ORDER BY in queries
func OrderByRequest(r *http.Request) (string, error) {
	var values string
	reqOrder := r.URL.Query()["_order"]

	if len(reqOrder) > 0 {
		values = " ORDER BY "

		// get last order in request url
		ordering := reqOrder[len(reqOrder)-1]
		orderingArr := strings.Split(ordering, ",")

		for i, s := range orderingArr {
			field := s

			if strings.HasPrefix(s, "-") {
				field = fmt.Sprintf("%s DESC", s[1:])
			}

			values = fmt.Sprintf("%s %s", values, field)

			// if have next order, append a comma
			if i < len(orderingArr)-1 {
				values = fmt.Sprintf("%s ,", values)
			}
		}
	}
	return values, nil
}

// CountByRequest implements COUNT(fields) OPERTATION
func CountByRequest(req *http.Request) (countQuery string) {
	queries := req.URL.Query()
	countFields := queries.Get("_count")

	if countFields == "" {
		return
	}
	countQuery = fmt.Sprintf("SELECT COUNT(%s) FROM", countFields)

	return
}

// Query process queries
func Query(SQL string, params ...interface{}) (jsonData []byte, err error) {
	validQuery := chkInvalidIdentifier(SQL)
	if !validQuery {
		err = errors.New("Invalid characters in the query")
		return
	}

	db := connection.MustGet()

	prepare, err := db.Prepare(SQL)

	if err != nil {
		return
	}

	rows, err := prepare.Query(params...)
	if err != nil {
		return
	}
	defer rows.Close()

	columns, err := rows.Columns()
	if err != nil {
		return
	}

	count := len(columns)
	tableData := make([]map[string]interface{}, 0)
	values := make([]interface{}, count)
	valuePtrs := make([]interface{}, count)
	for rows.Next() {
		for i := 0; i < count; i++ {
			valuePtrs[i] = &values[i]
		}
		rows.Scan(valuePtrs...)
		entry := make(map[string]interface{})
		for i, col := range columns {
			var v interface{}
			val := values[i]
			b, ok := val.([]byte)
			if ok {
				v = string(b)
			} else {
				v = val
			}
			entry[col] = v
		}
		tableData = append(tableData, entry)
	}
	jsonData, err = json.Marshal(tableData)

	return
}

// QueryCount process queries with count
func QueryCount(SQL string, params ...interface{}) ([]byte, error) {
	validQuery := chkInvalidIdentifier(SQL)
	if !validQuery {
		return nil, errors.New("Invalid characters in the query")
	}

	db := connection.MustGet()
	prepare, err := db.Prepare(SQL)
	if err != nil {
		return nil, err
	}

	var result struct {
		Count int64 `json:"count"`
	}

	row := prepare.QueryRow(params...)
	if err := row.Scan(&result.Count); err != nil {
		return nil, err
	}

	return json.Marshal(result)
}

// PaginateIfPossible func
func PaginateIfPossible(r *http.Request) (paginatedQuery string, err error) {
	values := r.URL.Query()
	if _, ok := values[pageNumberKey]; !ok {
		paginatedQuery = ""
		return
	}
	pageNumber, err := strconv.Atoi(values[pageNumberKey][0])
	if err != nil {
		return
	}
	pageSize := defaultPageSize
	if size, ok := values[pageSizeKey]; ok {
		pageSize, err = strconv.Atoi(size[0])
		if err != nil {
			return
		}
	}
	paginatedQuery = fmt.Sprintf("LIMIT %d OFFSET(%d - 1) * %d", pageSize, pageNumber, pageSize)
	return
}

// Insert execute insert sql into a table
func Insert(database, schema, table string, body api.Request) (jsonData []byte, err error) {
	if !TablePermissions(table, "write") {
		return nil, errors.New("Insuficient table permissions")
	}

	if chkInvalidIdentifier(database) ||
		chkInvalidIdentifier(schema) ||
		chkInvalidIdentifier(table) {
		err = errors.New("Insert: Invalid identifier")
		return
	}

	fields := make([]string, 0)
	values := make([]interface{}, 0)
	for key, value := range body.Data {
		if chkInvalidIdentifier(key) {
			err = errors.New("Insert: Invalid identifier")
			return
		}
		fields = append(fields, key)
		values = append(values, value)
	}

	colsName := strings.Join(fields, ", ")
	colPlaceholder := ""
	for i := 1; i < len(values)+1; i++ {
		if colPlaceholder != "" {
			colPlaceholder += ","
		}
		colPlaceholder += fmt.Sprintf("$%d", i)
	}

	sql := fmt.Sprintf("INSERT INTO %s.%s.%s (%s) VALUES (%s) RETURNING id;", database, schema, table, colsName, colPlaceholder)

	db := connection.MustGet()
	tx, err := db.Begin()
	if err != nil {
		log.Printf("could not begin transaction: %v\n", err)
		return
	}

	stmt, err := tx.Prepare(sql)
	if err != nil {
		log.Printf("could not prepare sql: %s\n Error: %v\n", sql, err)
		return
	}

	valuesAux := make([]interface{}, 0, len(values))

	for i := 0; i < len(values); i++ {
		valuesAux = append(valuesAux, values[i])
	}

	var lastID int
	result := stmt.QueryRow(valuesAux...)
	err = result.Scan(&lastID)
	if err != nil {
		return
	}

	defer func() {
		if err != nil {
			tx.Rollback()
			return
		}
		err = tx.Commit()
		if err != nil {
			log.Printf("could not commit: %v\n", err)
		}
	}()

	data := make(map[string]interface{})
	for i := range fields {
		data[fields[i]] = values[i]
	}
	data["id"] = lastID
	jsonData, err = json.Marshal(data)
	return
}

// Delete execute delete sql into a table
func Delete(database, schema, table, where string, whereValues []interface{}) (jsonData []byte, err error) {
	if !TablePermissions(table, "delete") {
		return nil, errors.New("Insuficient table permissions")
	}

	var result sql.Result
	var rowsAffected int64

	if chkInvalidIdentifier(database) ||
		chkInvalidIdentifier(schema) ||
		chkInvalidIdentifier(table) {
		err = errors.New("Delete: Invalid identifier")
		return
	}

	sql := fmt.Sprintf("DELETE FROM %s.%s.%s", database, schema, table)
	if where != "" {
		sql = fmt.Sprint(
			sql,
			" WHERE ",
			where)
	}

	db := connection.MustGet()
	tx, err := db.Begin()
	if err != nil {
		log.Printf("could not begin transaction: %v\n", err)
		return
	}

	result, err = tx.Exec(sql, whereValues...)
	if err != nil {
		return
	}

	rowsAffected, err = result.RowsAffected()
	if err != nil {
		return
	}

	defer func() {
		if err != nil {
			tx.Rollback()
			return
		}

		err = tx.Commit()
		if err != nil {
			log.Printf("could not commit: %v\n", err)
		}
	}()

	data := make(map[string]interface{})
	data["rows_affected"] = rowsAffected
	jsonData, err = json.Marshal(data)
	return
}

// Update execute update sql into a table
func Update(database, schema, table, where string, whereValues []interface{}, body api.Request) (jsonData []byte, err error) {
	if !TablePermissions(table, "write") {
		return nil, errors.New("Insuficient table permissions")
	}

	if chkInvalidIdentifier(database) ||
		chkInvalidIdentifier(schema) ||
		chkInvalidIdentifier(table) {
		err = errors.New("Update: Invalid identifier")
		return
	}

	var result sql.Result
	var rowsAffected int64

	fields := []string{}
	values := make([]interface{}, 0)
	pid := len(whereValues) + 1 // placeholder id
	for key, value := range body.Data {
		fields = append(fields, fmt.Sprintf("%s=$%d", key, pid))
		values = append(values, value)
		pid++
	}
	setSyntax := strings.Join(fields, ", ")

	sql := fmt.Sprintf("UPDATE %s.%s.%s SET %s", database, schema, table, setSyntax)

	if where != "" {
		sql = fmt.Sprint(
			sql,
			" WHERE ",
			where)
		values = append(whereValues, values...)
	}

	db := connection.MustGet()
	tx, err := db.Begin()
	if err != nil {
		log.Printf("could not begin transaction: %v\n", err)
		return
	}

	stmt, err := tx.Prepare(sql)
	if err != nil {
		log.Printf("could not prepare sql: %s\n Error: %v\n", sql, err)
		return
	}

	valuesAux := make([]interface{}, 0, len(values))

	for i := 0; i < len(values); i++ {
		valuesAux = append(valuesAux, values[i])
	}

	result, err = stmt.Exec(valuesAux...)
	if err != nil {
		return
	}

	rowsAffected, err = result.RowsAffected()
	if err != nil {
		return
	}

	defer func() {
		if err != nil {
			tx.Rollback()
			return
		}
		err = tx.Commit()
		if err != nil {
			log.Printf("could not commit: %v\n", err)
		}
	}()

	data := make(map[string]interface{})
	data["rows_affected"] = rowsAffected
	jsonData, err = json.Marshal(data)
	return
}

// GetQueryOperator identify operator on a join
func GetQueryOperator(op string) (string, error) {
	op = strings.Replace(op, "$", "", -1)
	op = strings.Replace(op, " ", "", -1)

	switch op {
	case "eq":
		return "=", nil
	case "gt":
		return ">", nil
	case "gte":
		return ">=", nil
	case "lt":
		return "<", nil
	case "lte":
		return "<=", nil
	case "in":
		return "IN", nil
	case "nin":
		return "NOT IN", nil
	}

	err := errors.New("Invalid operator")
	return "", err

}

// get tables permissions based in prest configuration
func TablePermissions(table string, op string) bool {
	restrict := config.PREST_CONF.AccessConf.Restrict
	if !restrict {
		return true
	}

	tables := config.PREST_CONF.AccessConf.Tables
	for _, t := range tables {
		if t.Name == table {
			for _, p := range t.Permissions {
				if p == op {
					return true
				}
			}
		}
	}
	return false
}

// get fields permissions based in prest configuration
func FieldsPermissions(table string, cols []string, op string) []string {
	restrict := config.PREST_CONF.AccessConf.Restrict
	if !restrict {
		return cols
	}

	var permittedCols []string
	tables := config.PREST_CONF.AccessConf.Tables
	for _, t := range tables {
		if t.Name == table {
			for _, f := range t.Fields {
				for _, col := range cols {
					if col == f {
						permittedCols = append(permittedCols, col)
					}
				}
			}
			return permittedCols
		}
	}
	return nil
}<|MERGE_RESOLUTION|>--- conflicted
+++ resolved
@@ -6,6 +6,7 @@
 	"fmt"
 	"log"
 	"net/http"
+	"net/url"
 	"strconv"
 	"strings"
 	"unicode"
@@ -14,11 +15,8 @@
 
 	"github.com/nuveo/prest/adapters/postgres/connection"
 	"github.com/nuveo/prest/api"
-<<<<<<< HEAD
 	"github.com/nuveo/prest/config"
-=======
 	"github.com/nuveo/prest/statements"
->>>>>>> 2cab90cb
 )
 
 const (
@@ -126,19 +124,6 @@
 	return
 }
 
-// SelectByRequest implements SELECT fields OPERATION
-func SelectByRequest(req *http.Request) (selectQuery string) {
-	queries := req.URL.Query()
-	selectFields := queries.Get("_select")
-
-	if selectFields == "" {
-		return
-	}
-	selectQuery = fmt.Sprintf("SELECT %s FROM", selectFields)
-
-	return
-}
-
 // JoinByRequest implements join in queries
 func JoinByRequest(r *http.Request) (values []string, err error) {
 	joinValues := []string{}
@@ -164,19 +149,22 @@
 	return joinValues, nil
 }
 
-// ColumnsByRequest implements join in queries
-func ColumnsByRequest(r *http.Request) (columns []string) {
+func SelectByRequest(r *http.Request) []string {
 	u, _ := url.Parse(r.URL.String())
-	columnsArr := u.Query()["_columns"]
-	if len(columnsArr) == 0 {
-		return []string{"*"}
-	}
+	columnsArr := u.Query()["_select"]
+	var columns []string
 
 	for _, j := range columnsArr {
 		cArgs := strings.Split(j, ",")
 		for _, columnName := range cArgs {
-			columns = append(columns, columnName)
-		}
+			if len(columnName) > 0 {
+				columns = append(columns, columnName)
+			}
+		}
+	}
+
+	if len(columns) == 0 {
+		return []string{"*"}
 	}
 
 	return columns
@@ -608,6 +596,12 @@
 	for _, t := range tables {
 		if t.Name == table {
 			for _, f := range t.Fields {
+
+				// return all permitted fields if have "*" in SELECT
+				if op == "read" && f == "*" {
+					return t.Fields
+				}
+
 				for _, col := range cols {
 					if col == f {
 						permittedCols = append(permittedCols, col)
