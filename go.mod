--- conflicted
+++ resolved
@@ -22,16 +22,13 @@
 	github.com/spf13/jwalterweatherman v1.1.0 // indirect
 	github.com/spf13/viper v1.7.1
 	github.com/urfave/negroni v1.0.0
-<<<<<<< HEAD
+	golang.org/x/sys v0.0.0-20210113181707-4bcb84eeeb78 // indirect
+	golang.org/x/text v0.3.5 // indirect
+	gopkg.in/ini.v1 v1.62.0 // indirect
+	gopkg.in/yaml.v2 v2.4.0 // indirect
 )
 
 replace (
 	github.com/prest/prest/adapters => ../adapters
 	github.com/prest/prest/controllers => ../controllers
-=======
-	golang.org/x/sys v0.0.0-20210113181707-4bcb84eeeb78 // indirect
-	golang.org/x/text v0.3.5 // indirect
-	gopkg.in/ini.v1 v1.62.0 // indirect
-	gopkg.in/yaml.v2 v2.4.0 // indirect
->>>>>>> 362494cf
 )